{
  "name": "@bufbuild/protoplugin",
  "version": "1.8.0",
  "license": "(Apache-2.0 AND BSD-3-Clause)",
  "description": "Helps to create your own Protocol Buffers code generators.",
  "repository": {
    "type": "git",
    "url": "https://github.com/bufbuild/protobuf-es.git",
    "directory": "packages/protoplugin"
  },
  "scripts": {
    "clean": "rm -rf ./dist/*",
    "build": "npm run build:cjs && npm run build:esm",
    "build:cjs": "../../node_modules/typescript/bin/tsc --project tsconfig.json --module commonjs --outDir ./dist/cjs --declaration --declarationDir ./dist/cjs && echo >./dist/cjs/package.json '{\"type\":\"commonjs\"}'",
    "build:esm": "../../node_modules/typescript/bin/tsc --project tsconfig.json --module ES2015 --outDir ./dist/esm --declaration --declarationDir ./dist/esm",
<<<<<<< HEAD
    "build:proxy": "node ../../scripts/gen-esm-proxy.mjs . ecmascript next next/ecmascript",
=======
>>>>>>> 6ca6810c
    "attw": "attw --pack"
  },
  "type": "module",
  "sideEffects": false,
  "main": "./dist/cjs/index.js",
  "exports": {
    ".": {
      "import": "./dist/esm/index.js",
      "require": "./dist/cjs/index.js"
    },
    "./ecmascript": {
      "import": "./dist/esm/ecmascript/index.js",
      "require": "./dist/cjs/ecmascript/index.js"
    },
    "./next": {
      "node": {
        "import": "./dist/proxy/next/index.js",
        "require": "./dist/cjs/next/index.js"
      },
      "module": "./dist/esm/next/index.js",
      "import": "./dist/esm/next/index.js",
      "require": "./dist/cjs/next/index.js"
    },
    "./next/ecmascript": {
      "node": {
        "import": "./dist/proxy/next/ecmascript/index.js",
        "require": "./dist/cjs/next/ecmascript/index.js"
      },
      "module": "./dist/esm/next/ecmascript/index.js",
      "import": "./dist/esm/next/ecmascript/index.js",
      "require": "./dist/cjs/next/ecmascript/index.js"
    }
  },
  "typesVersions": {
    "*": {
      "ecmascript": [
        "./dist/cjs/ecmascript/index.d.ts"
      ],
      "next": [
        "./dist/cjs/next/index.d.ts"
      ],
      "next/ecmascript": [
        "./dist/cjs/next/ecmascript/index.d.ts"
      ]
    }
  },
  "dependencies": {
    "@bufbuild/protobuf": "1.8.0",
    "@typescript/vfs": "^1.4.0",
    "typescript": "4.5.2"
  },
  "files": [
    "dist/**"
  ],
  "devDependencies": {
    "@types/lz-string": "^1.5.0"
  }
}<|MERGE_RESOLUTION|>--- conflicted
+++ resolved
@@ -11,12 +11,8 @@
   "scripts": {
     "clean": "rm -rf ./dist/*",
     "build": "npm run build:cjs && npm run build:esm",
-    "build:cjs": "../../node_modules/typescript/bin/tsc --project tsconfig.json --module commonjs --outDir ./dist/cjs --declaration --declarationDir ./dist/cjs && echo >./dist/cjs/package.json '{\"type\":\"commonjs\"}'",
-    "build:esm": "../../node_modules/typescript/bin/tsc --project tsconfig.json --module ES2015 --outDir ./dist/esm --declaration --declarationDir ./dist/esm",
-<<<<<<< HEAD
-    "build:proxy": "node ../../scripts/gen-esm-proxy.mjs . ecmascript next next/ecmascript",
-=======
->>>>>>> 6ca6810c
+    "build:cjs": "../../node_modules/typescript/bin/tsc --project tsconfig.json --module commonjs --verbatimModuleSyntax false --moduleResolution node10 --outDir ./dist/cjs --declaration --declarationDir ./dist/cjs && echo >./dist/cjs/package.json '{\"type\":\"commonjs\"}'",
+    "build:esm": "../../node_modules/typescript/bin/tsc --project tsconfig.json --verbatimModuleSyntax --outDir ./dist/esm --outDir ./dist/esm --declaration --declarationDir ./dist/esm",
     "attw": "attw --pack"
   },
   "type": "module",
@@ -32,20 +28,10 @@
       "require": "./dist/cjs/ecmascript/index.js"
     },
     "./next": {
-      "node": {
-        "import": "./dist/proxy/next/index.js",
-        "require": "./dist/cjs/next/index.js"
-      },
-      "module": "./dist/esm/next/index.js",
       "import": "./dist/esm/next/index.js",
       "require": "./dist/cjs/next/index.js"
     },
     "./next/ecmascript": {
-      "node": {
-        "import": "./dist/proxy/next/ecmascript/index.js",
-        "require": "./dist/cjs/next/ecmascript/index.js"
-      },
-      "module": "./dist/esm/next/ecmascript/index.js",
       "import": "./dist/esm/next/ecmascript/index.js",
       "require": "./dist/cjs/next/ecmascript/index.js"
     }
