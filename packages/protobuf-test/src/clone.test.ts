// Copyright 2021-2024 Buf Technologies, Inc.
//
// Licensed under the Apache License, Version 2.0 (the "License");
// you may not use this file except in compliance with the License.
// You may obtain a copy of the License at
//
//      http://www.apache.org/licenses/LICENSE-2.0
//
// Unless required by applicable law or agreed to in writing, software
// distributed under the License is distributed on an "AS IS" BASIS,
// WITHOUT WARRANTIES OR CONDITIONS OF ANY KIND, either express or implied.
// See the License for the specific language governing permissions and
// limitations under the License.

import { describe, test, expect } from "@jest/globals";
import { describeMT, testMT } from "./helpers.js";
import { BoolValue, isFieldSet, protoInt64 } from "@bufbuild/protobuf";
import { Proto2Enum } from "./gen/ts/extra/proto2_pb.js";
import { Proto3Enum } from "./gen/ts/extra/proto3_pb.js";
import { MessageFieldMessage as TS_MessageFieldMessage } from "./gen/ts/extra/msg-message_pb.js";
import { MessageFieldMessage as JS_MessageFieldMessage } from "./gen/js/extra/msg-message_pb.js";
import { Empty as TS_Empty } from "./gen/ts/google/protobuf/empty_pb.js";
import { Empty as JS_Empty } from "./gen/js/google/protobuf/empty_pb.js";
import {
  RepeatedScalarValuesMessage as TS_RepeatedScalarValuesMessage,
  ScalarValuesMessage as TS_ScalarValuesMessage,
} from "./gen/ts/extra/msg-scalar_pb.js";
import {
  RepeatedScalarValuesMessage as JS_RepeatedScalarValuesMessage,
  ScalarValuesMessage as JS_ScalarValuesMessage,
} from "./gen/js/extra/msg-scalar_pb.js";
import { WrappersMessage as TS_WrappersMessage } from "./gen/ts/extra/wkt-wrappers_pb.js";
import { WrappersMessage as JS_WrappersMessage } from "./gen/js/extra/wkt-wrappers_pb.js";
<<<<<<< HEAD
import { Proto2OptionalMessage as TS_Proto2OptionalMessage } from "./gen/ts/extra/proto2_pb.js";
import { Proto2OptionalMessage as JS_Proto2OptionalMessage } from "./gen/js/extra/proto2_pb.js";
import { Proto3UnlabelledMessage as TS_Proto3UnlabelledMessage } from "./gen/ts/extra/proto3_pb.js";
import { Proto3UnlabelledMessage as JS_Proto3UnlabelledMessage } from "./gen/js/extra/proto3_pb.js";
import { Proto3OptionalMessage as TS_Proto3OptionalMessage } from "./gen/ts/extra/proto3_pb.js";
import { Proto3OptionalMessage as JS_Proto3OptionalMessage } from "./gen/js/extra/proto3_pb.js";
=======
import { testMT } from "./helpers.js";
import { BoolValue, WireType, protoInt64 } from "@bufbuild/protobuf";
>>>>>>> 5cd51568

/* eslint-disable @typescript-eslint/ban-ts-comment */

describe("clone", function () {
  testMT(
    { ts: TS_MessageFieldMessage, js: JS_MessageFieldMessage },
    (messageType) => {
      const a = new messageType({
        messageField: { name: "test" },
        repeatedMessageField: [{ name: "a" }, { name: "b" }],
      });
      const b = a.clone();
      expect(b).toStrictEqual(a);
      expect(b.messageField).toBeDefined();
      if (b.messageField !== undefined) {
        b.messageField.name = "123";
      }
      expect(b.messageField?.name).not.toBe(a.messageField?.name);
    },
  );

  testMT(
    { ts: TS_ScalarValuesMessage, js: JS_ScalarValuesMessage },
    (messageType) => {
      const a = new messageType({
        doubleField: 0.75,
        floatField: -0.75,
        // @ts-expect-error TS2737
        int64Field: -1n,
        // @ts-expect-error TS2737
        uint64Field: 1n,
        int32Field: -123,
        // @ts-expect-error TS2737
        fixed64Field: 1n,
        fixed32Field: 123,
        boolField: true,
        stringField: "hello world",
        bytesField: new Uint8Array([
          104, 101, 108, 108, 111, 32, 119, 111, 114, 108, 100,
        ]),
        uint32Field: 123,
        sfixed32Field: -123,
        // @ts-expect-error TS2737
        sfixed64Field: -1n,
        sint32Field: -1,
        // @ts-expect-error TS2737
        sint64Field: -1n,
      });
      const b = a.clone();
      expect(b).toStrictEqual(a);
      a.stringField = "123";
      expect(b.stringField).not.toBe(a.stringField);
      const c = a.clone();
      c.bytesField.set([0, 1], 0);
      expect(c.bytesField).not.toStrictEqual(a.bytesField);
    },
  );

  testMT(
    { ts: TS_RepeatedScalarValuesMessage, js: JS_RepeatedScalarValuesMessage },
    (messageType) => {
      const a = new messageType({
        doubleField: [0.75, 0, 1],
        floatField: [0.75, -0.75],
        // @ts-expect-error TS2737
        int64Field: [-1n, -2n],
        // @ts-expect-error TS2737
        uint64Field: [1n, 2n],
        int32Field: [-123, 500],
        // @ts-expect-error TS2737
        fixed64Field: [1n, 99n],
        fixed32Field: [123, 999],
        boolField: [true, false, true],
        stringField: ["hello", "world"],
        bytesField: [
          new Uint8Array([
            104, 101, 108, 108, 111, 32, 119, 111, 114, 108, 100,
          ]),
        ],
        uint32Field: [123, 123],
        sfixed32Field: [-123, -123, -123],
        // @ts-expect-error TS2737
        sfixed64Field: [-1n, -2n, 100n],
        sint32Field: [-1, -2, 999],
        // @ts-expect-error TS2737
        sint64Field: [-1n, -99n, 99n],
      });
      const b = a.clone();
      expect(b).toStrictEqual(a);
      a.doubleField.push(1.2);
      expect(b.doubleField).not.toBe(a.doubleField);
    },
  );

  testMT({ ts: TS_WrappersMessage, js: JS_WrappersMessage }, (messageType) => {
    const a = new messageType({
      doubleValueField: 1.2,
      boolValueField: true,
      floatValueField: 1.3,
      int64ValueField: protoInt64.parse(4),
      uint64ValueField: protoInt64.parse(5),
      int32ValueField: 6,
      uint32ValueField: 7,
      stringValueField: "a",
      bytesValueField: new Uint8Array([0xff]),
      repeatedBoolValueField: [
        new BoolValue({ value: true }),
        new BoolValue({ value: false }),
      ],
      mapBoolValueField: {
        foo: new BoolValue({ value: true }),
        bar: new BoolValue({ value: false }),
      },
    });
    const b = a.clone();
    expect(b).toStrictEqual(a);
    a.doubleValueField = 0.1;
    expect(b.doubleValueField).not.toBe(a.doubleValueField);
  });
<<<<<<< HEAD

  describe("field presence", () => {
    describeMT(
      { ts: TS_Proto2OptionalMessage, js: JS_Proto2OptionalMessage },
      (messageType) => {
        test.each(messageType.fields.byNumber())(
          "cloning set field $name retains presence",
          (field) => {
            const msg = new messageType({
              stringField: "",
              bytesField: new Uint8Array(),
              int32Field: 0,
              int64Field: protoInt64.zero,
              floatField: 0,
              boolField: false,
              enumField: Proto2Enum.YES,
              messageField: {},
            });
            expect(isFieldSet(msg, field)).toBe(true);
            const clone = msg.clone();
            expect(isFieldSet(clone, field)).toBe(true);
          },
        );
        test.each(messageType.fields.byNumber())(
          "cloning unset field $name retains presence",
          (field) => {
            const msg = new messageType();
            expect(isFieldSet(msg, field)).toBe(false);
            const clone = msg.clone();
            expect(isFieldSet(clone, field)).toBe(false);
          },
        );
      },
    );
  });
  describeMT(
    { ts: TS_Proto3OptionalMessage, js: JS_Proto3OptionalMessage },
    (messageType) => {
      test.each(messageType.fields.byNumber())(
        "cloning set field $name retains presence",
        (field) => {
          const msg = new messageType({
            stringField: "test",
            bytesField: new Uint8Array([0xde, 0xad, 0xbe, 0xef]),
            int32Field: 1236,
            int64Field: protoInt64.parse("123456"),
            floatField: 3.13,
            boolField: true,
            enumField: Proto3Enum.YES,
            messageField: {},
          });
          expect(isFieldSet(msg, field)).toBe(true);
          const clone = msg.clone();
          expect(isFieldSet(clone, field)).toBe(true);
        },
      );
      test.each(messageType.fields.byNumber())(
        "cloning unset field $name retains presence",
        (field) => {
          const msg = new messageType();
          expect(isFieldSet(msg, field)).toBe(false);
          const clone = msg.clone();
          expect(isFieldSet(clone, field)).toBe(false);
        },
      );
    },
  );
  describeMT(
    { ts: TS_Proto3UnlabelledMessage, js: JS_Proto3UnlabelledMessage },
    (messageType) => {
      test.each(messageType.fields.byNumber())(
        "cloning set field $name retains presence",
        (field) => {
          const msg = new messageType({
            stringField: "test",
            bytesField: new Uint8Array([0xde, 0xad, 0xbe, 0xef]),
            int32Field: 1236,
            int64Field: protoInt64.parse("123456"),
            floatField: 3.13,
            boolField: true,
            enumField: Proto3Enum.YES,
            messageField: {},
          });
          expect(isFieldSet(msg, field)).toBe(true);
          const clone = msg.clone();
          expect(isFieldSet(clone, field)).toBe(true);
        },
      );
      test.each(messageType.fields.byNumber())(
        "cloning unset field $name retains presence",
        (field) => {
          const msg = new messageType();
          expect(isFieldSet(msg, field)).toBe(false);
          const clone = msg.clone();
          expect(isFieldSet(clone, field)).toBe(false);
        },
      );
    },
  );
=======
  // We are using Empty wkt to test unknown fields.
  testMT({ ts: TS_Empty, js: JS_Empty }, (messageType) => {
    const a = new messageType();
    const bin = messageType.runtime.bin;
    const unknownFields = [
      { no: 1, wireType: WireType.Bit32, data: new Uint8Array([1, 2, 3, 4]) },
    ];
    for (const unknowField of unknownFields) {
      bin.onUnknownField(
        a,
        unknowField.no,
        unknowField.wireType,
        unknowField.data,
      );
    }
    const b = a.clone();
    expect(b).toStrictEqual(a);
    expect(bin.listUnknownFields(b)).toStrictEqual(unknownFields);
  });
>>>>>>> 5cd51568
});<|MERGE_RESOLUTION|>--- conflicted
+++ resolved
@@ -14,7 +14,12 @@
 
 import { describe, test, expect } from "@jest/globals";
 import { describeMT, testMT } from "./helpers.js";
-import { BoolValue, isFieldSet, protoInt64 } from "@bufbuild/protobuf";
+import {
+  BoolValue,
+  isFieldSet,
+  protoInt64,
+  WireType,
+} from "@bufbuild/protobuf";
 import { Proto2Enum } from "./gen/ts/extra/proto2_pb.js";
 import { Proto3Enum } from "./gen/ts/extra/proto3_pb.js";
 import { MessageFieldMessage as TS_MessageFieldMessage } from "./gen/ts/extra/msg-message_pb.js";
@@ -31,17 +36,12 @@
 } from "./gen/js/extra/msg-scalar_pb.js";
 import { WrappersMessage as TS_WrappersMessage } from "./gen/ts/extra/wkt-wrappers_pb.js";
 import { WrappersMessage as JS_WrappersMessage } from "./gen/js/extra/wkt-wrappers_pb.js";
-<<<<<<< HEAD
 import { Proto2OptionalMessage as TS_Proto2OptionalMessage } from "./gen/ts/extra/proto2_pb.js";
 import { Proto2OptionalMessage as JS_Proto2OptionalMessage } from "./gen/js/extra/proto2_pb.js";
 import { Proto3UnlabelledMessage as TS_Proto3UnlabelledMessage } from "./gen/ts/extra/proto3_pb.js";
 import { Proto3UnlabelledMessage as JS_Proto3UnlabelledMessage } from "./gen/js/extra/proto3_pb.js";
 import { Proto3OptionalMessage as TS_Proto3OptionalMessage } from "./gen/ts/extra/proto3_pb.js";
 import { Proto3OptionalMessage as JS_Proto3OptionalMessage } from "./gen/js/extra/proto3_pb.js";
-=======
-import { testMT } from "./helpers.js";
-import { BoolValue, WireType, protoInt64 } from "@bufbuild/protobuf";
->>>>>>> 5cd51568
 
 /* eslint-disable @typescript-eslint/ban-ts-comment */
 
@@ -161,7 +161,6 @@
     a.doubleValueField = 0.1;
     expect(b.doubleValueField).not.toBe(a.doubleValueField);
   });
-<<<<<<< HEAD
 
   describe("field presence", () => {
     describeMT(
@@ -261,7 +260,6 @@
       );
     },
   );
-=======
   // We are using Empty wkt to test unknown fields.
   testMT({ ts: TS_Empty, js: JS_Empty }, (messageType) => {
     const a = new messageType();
@@ -281,5 +279,4 @@
     expect(b).toStrictEqual(a);
     expect(bin.listUnknownFields(b)).toStrictEqual(unknownFields);
   });
->>>>>>> 5cd51568
 });