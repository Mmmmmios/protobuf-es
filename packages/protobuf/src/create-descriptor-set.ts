--- conflicted
+++ resolved
@@ -25,14 +25,7 @@
   DescService,
 } from "./descriptor-set.js";
 import type { BinaryReadOptions, BinaryWriteOptions } from "./binary-format.js";
-<<<<<<< HEAD
-import { createDescFileSet } from "./next/reflect";
-=======
-import type { FeatureResolverFn } from "./private/feature-set.js";
-import { createFeatureResolver } from "./private/feature-set.js";
-import { LongType, ScalarType } from "./scalar.js";
-import { isMessage } from "./is-message.js";
->>>>>>> 6ca6810c
+import { createDescFileSet } from "./next/reflect/desc-set.js";
 
 /**
  * Create a DescriptorSet, a convenient interface for working with a set of
@@ -46,7 +39,6 @@
   input: FileDescriptorProto[] | FileDescriptorSet | Uint8Array,
   options?: CreateDescriptorSetOptions,
 ): DescriptorSet {
-<<<<<<< HEAD
   if (input instanceof Uint8Array) {
     input = FileDescriptorSet.fromBinary(input);
   } else if (Array.isArray(input)) {
@@ -71,33 +63,6 @@
       case "extension":
         extensions.set(type.typeName, type);
         break;
-=======
-  const cart: Cart = {
-    files: [],
-    enums: new Map<string, DescEnum>(),
-    messages: new Map<string, DescMessage>(),
-    services: new Map<string, DescService>(),
-    extensions: new Map<string, DescExtension>(),
-    mapEntries: new Map<string, DescMessage>(),
-  };
-  const fileDescriptors = isMessage(input, FileDescriptorSet)
-    ? input.file
-    : input instanceof Uint8Array
-      ? FileDescriptorSet.fromBinary(input).file
-      : input;
-  const resolverByEdition = new Map<Edition, FeatureResolverFn>();
-  for (const proto of fileDescriptors) {
-    const edition =
-      proto.edition ?? parseFileSyntax(proto.syntax, proto.edition).edition;
-    let resolveFeatures = resolverByEdition.get(edition);
-    if (resolveFeatures === undefined) {
-      resolveFeatures = createFeatureResolver(
-        edition,
-        options?.featureSetDefaults,
-        options?.serializationOptions,
-      );
-      resolverByEdition.set(edition, resolveFeatures);
->>>>>>> 6ca6810c
     }
   }
   return {
