// Copyright 2021-2024 Buf Technologies, Inc.
//
// Licensed under the Apache License, Version 2.0 (the "License");
// you may not use this file except in compliance with the License.
// You may obtain a copy of the License at
//
//      http://www.apache.org/licenses/LICENSE-2.0
//
// Unless required by applicable law or agreed to in writing, software
// distributed under the License is distributed on an "AS IS" BASIS,
// WITHOUT WARRANTIES OR CONDITIONS OF ANY KIND, either express or implied.
// See the License for the specific language governing permissions and
// limitations under the License.

import { setEnumType } from "./enum.js";
import { Message } from "../message.js";
import type { AnyMessage, PartialMessage, PlainMessage } from "../message.js";
import type { MessageType } from "../message-type.js";
import type { Util } from "./util.js";
import { scalarEquals } from "./scalars.js";
import { ScalarType } from "../scalar.js";
<<<<<<< HEAD
import { isFieldSet } from "./reflect.js";
=======
import { isMessage } from "../is-message.js";
>>>>>>> 6ca6810c

/* eslint-disable @typescript-eslint/no-explicit-any,@typescript-eslint/no-unsafe-assignment,@typescript-eslint/no-unsafe-member-access,@typescript-eslint/no-unsafe-return,@typescript-eslint/no-unsafe-argument,no-case-declarations */

export function makeUtilCommon(): Omit<Util, "newFieldList" | "initFields"> {
  return {
    setEnumType,
    initPartial<T extends Message<T>>(
      source: PartialMessage<T> | undefined,
      target: T,
    ): void {
      if (source === undefined) {
        return;
      }
      const sourceIsMessage =
        source instanceof Message && source.getType() === target.getType();
      for (const member of target.getType().fields.byMember()) {
        const localName = member.localName,
          t = target as AnyMessage,
          s = source as PartialMessage<AnyMessage>;
        if (s[localName] === undefined) {
          continue;
        }
        if (
          sourceIsMessage &&
          member.kind != "oneof" &&
          !isFieldSet(member, source)
        ) {
          continue;
        }
        switch (member.kind) {
          case "oneof":
            const sk = s[localName].case;
            if (sk === undefined) {
              continue;
            }
            const sourceField = member.findField(sk);
            let val = s[localName].value;
            if (
              sourceField &&
              sourceField.kind == "message" &&
              !isMessage(val, sourceField.T)
            ) {
              val = new sourceField.T(val);
            } else if (
              sourceField &&
              sourceField.kind === "scalar" &&
              sourceField.T === ScalarType.BYTES
            ) {
              val = toU8Arr(val);
            }
            t[localName] = { case: sk, value: val };
            break;
          case "scalar":
          case "enum":
            let copy = s[localName];
            if (member.T === ScalarType.BYTES) {
              copy = member.repeated
                ? (copy as ArrayLike<number>[]).map(toU8Arr)
                : toU8Arr(copy);
            }
            t[localName] = copy;
            break;
          case "map":
            switch (member.V.kind) {
              case "scalar":
              case "enum":
                if (member.V.T === ScalarType.BYTES) {
                  for (const [k, v] of Object.entries(s[localName])) {
                    t[localName][k] = toU8Arr(v as ArrayLike<number>);
                  }
                } else {
                  Object.assign(t[localName], s[localName]);
                }
                break;
              case "message":
                const messageType = member.V.T;
                for (const k of Object.keys(s[localName])) {
                  let val = s[localName][k];
                  if (!messageType.fieldWrapper) {
                    // We only take partial input for messages that are not a wrapper type.
                    // For those messages, we recursively normalize the partial input.
                    val = new messageType(val);
                  }
                  t[localName][k] = val;
                }
                break;
            }
            break;
          case "message":
            const mt = member.T;
            if (member.repeated) {
              t[localName] = (s[localName] as any[]).map((val) =>
                isMessage(val, mt) ? val : new mt(val),
              );
            } else {
              const val = s[localName];
              if (mt.fieldWrapper) {
                if (
                  // We can't use BytesValue.typeName as that will create a circular import
                  mt.typeName === "google.protobuf.BytesValue"
                ) {
                  t[localName] = toU8Arr(val);
                } else {
                  t[localName] = val;
                }
              } else {
                t[localName] = isMessage(val, mt) ? val : new mt(val);
              }
            }
            break;
        }
      }
    },
    equals<T extends Message<T>>(
      type: MessageType<T>,
      a: T | PlainMessage<T> | undefined | null,
      b: T | PlainMessage<T> | undefined | null,
    ): boolean {
      if (a === b) {
        return true;
      }
      if (!a || !b) {
        return false;
      }
      return type.fields.byMember().every((m) => {
        if (m.kind != "oneof" && isFieldSet(m, a) !== isFieldSet(m, b)) {
          return false;
        }
        const va = (a as any)[m.localName];
        const vb = (b as any)[m.localName];
        if (m.repeated) {
          if (va.length !== vb.length) {
            return false;
          }
          // eslint-disable-next-line @typescript-eslint/switch-exhaustiveness-check -- repeated fields are never "map"
          switch (m.kind) {
            case "message":
              return (va as any[]).every((a, i) => m.T.equals(a, vb[i]));
            case "scalar":
              return (va as any[]).every((a: any, i: number) =>
                scalarEquals(m.T, a, vb[i]),
              );
            case "enum":
              return (va as any[]).every((a: any, i: number) =>
                scalarEquals(ScalarType.INT32, a, vb[i]),
              );
          }
          throw new Error(`repeated cannot contain ${m.kind}`);
        }
        switch (m.kind) {
          case "message":
            return m.T.equals(va, vb);
          case "enum":
            return scalarEquals(ScalarType.INT32, va, vb);
          case "scalar":
            return scalarEquals(m.T, va, vb);
          case "oneof":
            if (va.case !== vb.case) {
              return false;
            }
            const s = m.findField(va.case);
            if (s === undefined) {
              return true;
            }
            // eslint-disable-next-line @typescript-eslint/switch-exhaustiveness-check -- oneof fields are never "map"
            switch (s.kind) {
              case "message":
                return s.T.equals(va.value, vb.value);
              case "enum":
                return scalarEquals(ScalarType.INT32, va.value, vb.value);
              case "scalar":
                return scalarEquals(s.T, va.value, vb.value);
            }
            throw new Error(`oneof cannot contain ${s.kind}`);
          case "map":
            const keys = Object.keys(va).concat(Object.keys(vb));
            switch (m.V.kind) {
              case "message":
                const messageType = m.V.T;
                return keys.every((k) => messageType.equals(va[k], vb[k]));
              case "enum":
                return keys.every((k) =>
                  scalarEquals(ScalarType.INT32, va[k], vb[k]),
                );
              case "scalar":
                const scalarType = m.V.T;
                return keys.every((k) =>
                  scalarEquals(scalarType, va[k], vb[k]),
                );
            }
        }
      });
    },
    clone<T extends Message<T>>(message: T): T {
      const target = new (message.getType())();
      for (const member of message.getType().fields.byMember()) {
        const sourceProperty = (message as AnyMessage)[member.localName];
        if (member.kind == "oneof") {
          if (sourceProperty.case === undefined) {
            continue;
          }
          (target as AnyMessage)[member.localName] = {
            case: sourceProperty.case,
            value: cloneSingularField(sourceProperty.value),
          };
          continue;
        }
        if (!isFieldSet(member, message)) {
          continue;
        }
        if (member.repeated) {
          (target as AnyMessage)[member.localName] = (
            sourceProperty as unknown[]
          ).map(cloneSingularField);
        } else if (member.kind == "map") {
          for (const [key, v] of Object.entries(sourceProperty)) {
            (
              (target as AnyMessage)[member.localName] as Record<
                string,
                unknown
              >
            )[key] = cloneSingularField(v);
          }
        } else {
          (target as AnyMessage)[member.localName] =
            cloneSingularField(sourceProperty);
        }
      }
      return target;
    },
  };
}

// clone a single field value - i.e. the element type of repeated fields, the value type of maps
function cloneSingularField(value: any): any {
  if (value === undefined) {
    return value;
  }
  if (isMessage(value)) {
    return value.clone();
  }
  if (value instanceof Uint8Array) {
    const c = new Uint8Array(value.byteLength);
    c.set(value);
    return c;
  }
  return value;
}

// converts any ArrayLike<number> to Uint8Array if necessary.
function toU8Arr(input: ArrayLike<number>) {
  return input instanceof Uint8Array ? input : new Uint8Array(input);
}<|MERGE_RESOLUTION|>--- conflicted
+++ resolved
@@ -19,11 +19,8 @@
 import type { Util } from "./util.js";
 import { scalarEquals } from "./scalars.js";
 import { ScalarType } from "../scalar.js";
-<<<<<<< HEAD
 import { isFieldSet } from "./reflect.js";
-=======
 import { isMessage } from "../is-message.js";
->>>>>>> 6ca6810c
 
 /* eslint-disable @typescript-eslint/no-explicit-any,@typescript-eslint/no-unsafe-assignment,@typescript-eslint/no-unsafe-member-access,@typescript-eslint/no-unsafe-return,@typescript-eslint/no-unsafe-argument,no-case-declarations */
 
@@ -214,6 +211,7 @@
                   scalarEquals(scalarType, va[k], vb[k]),
                 );
             }
+            break;
         }
       });
     },
